--- conflicted
+++ resolved
@@ -804,33 +804,6 @@
   return orig_fopen(filename, mode);
 }
 
-<<<<<<< HEAD
-extern "C" __attribute__((visibility("default"))) int hooked_open(const char *path, int oflag)
-{
-  if(path)
-  {
-    pid_t tid = gettid();
-    RDCLOG("<%d> ************************************************ open %s, %d", tid, path, oflag);
-    //if ((starts_with("/proc/") && ends_with("/maps")) || starts_with("/data/app/com.cxxxr.dxxxr."))
-    //{
-    //	log_callstack();
-    //}
-
-    if (starts_with(path, "/proc/") && ends_with(path, "/maps"))
-    {
-      (void)open_maps;
-      // return open_maps(path, oflag);
-    }
-
-    if (starts_with(path, "/proc/") && ends_with(path, "/status"))
-    {
-      //return open_status(path, oflag);
-      //(void)open_status;
-    }
-  }
-	return orig_open(path, oflag);
-}
-=======
 //extern "C" __attribute__((visibility("default"))) int hooked_open(const char *path, int oflag)
 //{
 //  if(path)
@@ -855,7 +828,6 @@
 //  }
 //	return orig_open(path, oflag);
 //}
->>>>>>> 1b1b1a82
 
 //extern "C" __attribute__((visibility("default"))) size_t fread(void * ptr, size_t size, size_t count, FILE * stream)
 //{
